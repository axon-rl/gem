--- conflicted
+++ resolved
@@ -1,10 +1,7 @@
 SHELL=/bin/bash
 PROJECT_NAME=gem
-<<<<<<< HEAD
-PROJECT_PATH=gem/ tests/
-=======
-PROJECT_PATH=gem/ tests/ eval/ examples/
->>>>>>> a45b4ef2
+
+PROJECT_PATH=gem/ tests/ examples/
 LINT_PATHS=${PROJECT_PATH}
 
 check_install = python3 -c "import $(1)" || pip3 install $(1) --upgrade
