--- conflicted
+++ resolved
@@ -115,11 +115,7 @@
     "eval:MATH500",
     "gem.envs.math_env:MathEnv",
     dataset_name="axon-rl/Eval-MATH500",
-<<<<<<< HEAD
-=======
     split="test",
-    # dataset=load_dataset("axon-rl/Eval-MATH500"),
->>>>>>> 49fa3612
     question_key="problem",
     answer_key="answer",
 )
