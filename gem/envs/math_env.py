"""Env for math datasets."""

import logging
import multiprocessing
from typing import Any, Optional, SupportsFloat, Tuple

from datasets import Dataset, DatasetDict, load_dataset
from math_verify import parse, verify

from gem.core import Env
from gem.utils.constants import TERMINAL_STATE
from gem.utils.parsing import extract_last_boxed_answer

logger = logging.getLogger(__name__)


class MathEnv(Env):
    """Built upon a dataset, serving as a single-turn env (contextual bandits)."""

    def __init__(
        self,
        dataset_name: Optional[str] = "",
        split: Optional[str] = None,
        dataset: Optional[Dataset] = None,
        question_key: str = "problem",
        answer_key: str = "answer",
        seed: int = 0,
        unformatted_penalty: float = -0.1,
        formatted_reward: float = 0.0,
        is_correct_reward: float = 1.0,
        **_,
    ):
        super().__init__()
        self.seed = seed
        self.question_key = question_key
        self.answer_key = answer_key
        self.unformatted_penalty = unformatted_penalty
        self.formatted_reward = formatted_reward
        self.is_correct_reward = is_correct_reward
        if dataset is None:
            dataset = load_dataset(dataset_name)
            logger.info(f"Loaded: {dataset=}")
        if isinstance(dataset, DatasetDict):
            if split is not None:
                dataset = dataset[split]
            elif len(list(dataset.keys())) == 1:
                dataset = dataset[list(dataset.keys())[0]]
            else:
                raise ValueError(
                    f"Dataset {dataset_name} has multiple splits. "
                    f"Please specify a split: {list(dataset.keys())}"
                )
        assert isinstance(dataset, Dataset), f"Expected a Dataset, got {type(dataset)}"
        self.dataset = dataset.shuffle(seed=self.seed)
        self.idx = 0
        self.epoch = 0
        # Process pool is used to enable the timeout mechanism for answer grading in a potential distributed training setup
        self.mp_pool = multiprocessing.Pool(1)

    def step(
        self, action: str
    ) -> Tuple[str, SupportsFloat, bool, bool, dict[str, Any]]:
        model_answer = extract_last_boxed_answer(action)
        if model_answer is None:
<<<<<<< HEAD
            reward = self.unformatted_penalty
            info = {"formatted": False, "is_correct": False}
=======
            reward = 0
>>>>>>> 5acfb596
        else:
            res = self.mp_pool.apply_async(
                self.check_correct, (model_answer, self.answer)
            )
            try:
                is_correct = res.get(timeout=1)
            except multiprocessing.context.TimeoutError:
                is_correct = False
<<<<<<< HEAD
            reward = self.is_correct_reward if is_correct else self.formatted_reward
            info = {"formatted": True, "is_correct": is_correct}
        return TERMINAL_STATE, reward, True, True, info
=======
            reward = 1.0 if is_correct else 0
        return TERMINAL_STATE, reward, True, True, {}
>>>>>>> 5acfb596

    def reset(self, seed: Optional[None] = None) -> Tuple[str, dict[str, Any]]:
        """Sample a question from the dataset."""
        del seed

        if self.idx == len(self.dataset):
            self.epoch += 1
            self.dataset = self.dataset.shuffle(seed=self.seed + self.epoch)
            self.idx = 0

        data = self.dataset[self.idx]
        self.first_obs = data[self.question_key]
        self.answer = data[self.answer_key]
        self.idx += 1
        return self.first_obs, {}

    @staticmethod
    def check_correct(model_answer: str, gt_answer: str) -> bool:
        """Check if the action is correct."""
        # parse with math_verify
        model_answer = parse(model_answer)

        # get correct answers from the dataset entry
        if isinstance(gt_answer, (str, float, int)):
            correct_answers = [str(gt_answer)]
        elif isinstance(gt_answer, list):
            correct_answers = gt_answer
        else:
            raise ValueError(f"Unexpected answer type: {type(gt_answer)}")

        # check against all possible correct answers
        # (math_verify.parse handles extraction e.g. from \\boxed{...})
        is_correct = False
        for correct_answer in correct_answers:
            correct_answer = parse(str(correct_answer))
            if verify(correct_answer, model_answer):
                is_correct = True
                break
        return is_correct

    def sample_random_action(self) -> str:
        """Sample a random action."""
        return "\\boxed{42}"


if __name__ == "__main__":
    ans1 = parse("${1,2,3,4}$")
    ans2 = parse("${1,3} \\cup {2,4}$")
    ans3 = parse("\\boxed{1,2,3,4}")
    ans4 = parse("none")
    ans5 = parse(None)
    ans6 = parse({1, 2, 3, 4})
    ans7 = parse(str({1, 2, 3, 4}))

    print(f"{ans1} == {ans2}: {verify(ans1, ans2)}")  # >> True
    print(f"{ans2} == {ans1}: {verify(ans2, ans1)}")  # >> True
    print(f"{ans1} == {ans3}: {verify(ans1, ans3)}")  # >> True
    print(f"{ans3} == {ans1}: {verify(ans3, ans1)}")  # >> True
    print(f"{ans2} == {ans3}: {verify(ans2, ans3)}")  # >> True
    print(f"{ans3} == {ans2}: {verify(ans3, ans2)}")  # >> True
    print(f"{ans1} == {ans4}: {verify(ans1, ans4)}")  # >> False
    print(f"{ans1} == {ans5}: {verify(ans1, ans5)}")  # >> False
    print(f"{ans1} == {ans6}: {verify(ans1, ans6)}")  # >> False
    print(f"{ans1} == {ans7}: {verify(ans1, ans7)}")  # >> False

    ans1 = parse("1")
    # ans2 = parse(2) # >> `TypeError: expected string or bytes-like object`
    ans3 = parse("2k+2")
    ans4 = parse("\\frac9{19}")<|MERGE_RESOLUTION|>--- conflicted
+++ resolved
@@ -62,12 +62,7 @@
     ) -> Tuple[str, SupportsFloat, bool, bool, dict[str, Any]]:
         model_answer = extract_last_boxed_answer(action)
         if model_answer is None:
-<<<<<<< HEAD
-            reward = self.unformatted_penalty
-            info = {"formatted": False, "is_correct": False}
-=======
             reward = 0
->>>>>>> 5acfb596
         else:
             res = self.mp_pool.apply_async(
                 self.check_correct, (model_answer, self.answer)
@@ -76,14 +71,8 @@
                 is_correct = res.get(timeout=1)
             except multiprocessing.context.TimeoutError:
                 is_correct = False
-<<<<<<< HEAD
-            reward = self.is_correct_reward if is_correct else self.formatted_reward
-            info = {"formatted": True, "is_correct": is_correct}
-        return TERMINAL_STATE, reward, True, True, info
-=======
             reward = 1.0 if is_correct else 0
         return TERMINAL_STATE, reward, True, True, {}
->>>>>>> 5acfb596
 
     def reset(self, seed: Optional[None] = None) -> Tuple[str, dict[str, Any]]:
         """Sample a question from the dataset."""
