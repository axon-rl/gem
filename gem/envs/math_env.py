--- conflicted
+++ resolved
@@ -74,12 +74,7 @@
             self.dataset = self.dataset.shuffle(seed=self.seed + self.epoch)
             self.idx = 0
 
-<<<<<<< HEAD
-=======
-        # print(f"Sampled data: {data}")
-
         data = self.dataset[self.idx]
->>>>>>> 49fa3612
         self.first_obs = data[self.question_key]
         self.answer = data[self.answer_key]
         self.idx += 1
