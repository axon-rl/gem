--- conflicted
+++ resolved
@@ -1,6 +1,5 @@
 TERMINAL_STATE = "<｜TERMINAL_STATE｜>"
 
-<<<<<<< HEAD
 
 class TextArenaGameReward:
     # the reward for successfully completing the task
@@ -15,7 +14,8 @@
     invalid_action_reward: float = -0.05
     # the reward for a format error, e.g. cannot parse the action
     format_error_reward: float = -0.1
-=======
+
+
 BASE_IMPORTS = """from itertools import accumulate, chain, combinations, count, permutations, product, groupby, islice, repeat
 from copy import deepcopy
 from string import ascii_lowercase, ascii_uppercase
@@ -112,5 +112,4 @@
     if not p or not q:
         return False
     return p.val == q.val and is_same_tree(p.left, q.left) and is_same_tree(p.right, q.right)
-"""
->>>>>>> 8cf310ad
+"""