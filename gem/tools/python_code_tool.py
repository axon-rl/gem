--- conflicted
+++ resolved
@@ -12,55 +12,9 @@
 # Timeout for code execution in seconds
 TIMEOUT = 5
 
-
-<<<<<<< HEAD
-def execute_python(code: str, timeout: int = TIMEOUT) -> Tuple[str, bool]:
-=======
-def check_forbidden_imports(code: str) -> bool:
-    """
-    Checks if the code contains imports of potentially dangerous packages.
-    Args: code: Python code string to analyze
-    Returns: Boolean indicating if the code contains forbidden imports
-    """
-    # List of potentially dangerous modules that could affect the host system
-    forbidden_modules = [
-        "subprocess",
-        "multiprocessing",
-        "threading",
-        "socket",
-        "psutil",
-        "resource",
-        "ctypes",
-    ]
-
-    # Simple string-based check for import statements
-    for module in forbidden_modules:
-        if f"import {module}" in code or f"from {module}" in code:
-            return True
-
-    # Check for os.system, os.popen, and similar dangerous calls
-    dangerous_patterns = [
-        "os.system",
-        "os.popen",
-        "os.spawn",
-        "os.fork",
-        "os.exec",
-        "sys.exit",
-        "os._exit",
-        "os.kill",
-    ]
-
-    for pattern in dangerous_patterns:
-        if pattern in code:
-            return True
-
-    return False
-
-
 def get_python_output(
     code: str, timeout: int = TIMEOUT, return_traceback: bool = False
 ) -> Tuple[str, bool]:
->>>>>>> 49fa3612
     """
     Execute Python code with a timeout.
     Args: code: Python code string to execute
